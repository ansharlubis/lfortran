cmake_minimum_required(VERSION 3.5 FATAL_ERROR)

project(lfort C Fortran)

if (NOT CMAKE_BUILD_TYPE)
    set(CMAKE_BUILD_TYPE Debug
        CACHE STRING "Build type (Debug, Release)" FORCE)
endif ()
if (NOT (CMAKE_BUILD_TYPE STREQUAL "Debug" OR
        CMAKE_BUILD_TYPE STREQUAL "Release"))
    message("${CMAKE_BUILD_TYPE}")
    message(FATAL_ERROR "CMAKE_BUILD_TYPE must be one of: Debug, Release (current value: '${CMAKE_BUILD_TYPE}')")
endif ()

set(LFORTRAN_BACKEND no CACHE STRING "Only compile the LFortran subset for the given backend")

enable_testing()

message("\n")
message("Configuration results")
message("---------------------")
message("Fortran compiler: ${CMAKE_Fortran_COMPILER}")
message("C compiler      : ${CMAKE_C_COMPILER}")
message("Build type: ${CMAKE_BUILD_TYPE}")
if (CMAKE_BUILD_TYPE STREQUAL "Debug")
    message("Fortran compiler flags: ${CMAKE_Fortran_FLAGS_DEBUG}")
    message("C compiler flags      : ${CMAKE_C_FLAGS_DEBUG}")
else ()
    message("Fortran compiler flags: ${CMAKE_Fortran_FLAGS_RELEASE}")
    message("C compiler flags      : ${CMAKE_C_FLAGS_RELEASE}")
endif ()
message("Installation prefix: ${CMAKE_INSTALL_PREFIX}")
message("LFORTRAN_BACKEND: ${LFORTRAN_BACKEND}")



macro(RUN)
    set(options FAIL)
    set(oneValueArgs NAME)
    set(multiValueArgs LABELS EXTRAFILES)
    cmake_parse_arguments(RUN "${options}" "${oneValueArgs}"
                          "${multiValueArgs}" ${ARGN} )
    set(name ${RUN_NAME})
    if (NOT name)
        message(FATAL_ERROR "Must specify the NAME argument")
    endif()
    if (LFORTRAN_BACKEND)
        if (${LFORTRAN_BACKEND} IN_LIST RUN_LABELS)
            # Test is supported by the given LFortran backend
            set(ADD_TEST ON)
        else()
            # Test is not supported by the given LFortran backend
            set(ADD_TEST OFF)
        endif()
    else()
        # GFortran
        if ("gfortran" IN_LIST RUN_LABELS)
            set(ADD_TEST ON)
        else()
            set(ADD_TEST OFF)
        endif()
    endif()

    if (ADD_TEST)
        add_executable(${name} ${name}.f90 ${RUN_EXTRAFILES})
        if ((LFORTRAN_BACKEND STREQUAL "cpp") OR (LFORTRAN_BACKEND STREQUAL "x86"))
            target_compile_options(${name} PUBLIC --backend=${LFORTRAN_BACKEND})
            target_link_options(${name} PUBLIC --backend=${LFORTRAN_BACKEND})
        endif()
        add_test(${name} ${CURRENT_BINARY_DIR}/${name})

        if (RUN_LABELS)
            set_tests_properties(${name} PROPERTIES LABELS "${RUN_LABELS}")
        endif()

        if (${RUN_FAIL})
            set_tests_properties(${name} PROPERTIES WILL_FAIL TRUE)
        endif()
    endif()
endmacro(RUN)


# GFortran + LFortran LLVM + LFortran C++

RUN(NAME program_cmake_01 LABELS gfortran llvm cpp x86)
RUN(NAME program_cmake_02 LABELS gfortran llvm cpp x86)

RUN(NAME abort_01 FAIL LABELS gfortran llvm cpp x86)

RUN(NAME print_01 LABELS gfortran llvm cpp)
RUN(NAME print_02 LABELS gfortran llvm)

RUN(NAME cond_01 LABELS gfortran llvm cpp x86)
RUN(NAME cond_02 LABELS gfortran llvm)

RUN(NAME expr_01 FAIL LABELS gfortran llvm cpp x86)
RUN(NAME expr_02 LABELS gfortran llvm cpp x86)
RUN(NAME expr_03 LABELS gfortran llvm cpp x86)
RUN(NAME expr_04 LABELS gfortran llvm cpp)
RUN(NAME expr_05 LABELS gfortran llvm cpp)
RUN(NAME expr_06 LABELS gfortran llvm)
RUN(NAME expr_07 LABELS gfortran llvm)

RUN(NAME variables_01 LABELS gfortran llvm cpp x86)
RUN(NAME variables_02 LABELS gfortran llvm cpp x86)
RUN(NAME variables_03 LABELS gfortran llvm cpp)

RUN(NAME if_01 LABELS gfortran llvm cpp x86)
RUN(NAME if_02 FAIL LABELS gfortran llvm cpp x86)
RUN(NAME if_03 FAIL LABELS gfortran llvm cpp x86)

RUN(NAME while_01 LABELS gfortran llvm cpp x86)
RUN(NAME while_02 LABELS gfortran llvm cpp)

RUN(NAME doloop_01 LABELS gfortran llvm cpp x86)
RUN(NAME doloop_02 LABELS gfortran llvm cpp x86)
RUN(NAME doloop_03 LABELS gfortran llvm cpp)
RUN(NAME doloop_04 LABELS gfortran llvm)
RUN(NAME doloop_05 LABELS gfortran llvm cpp)

RUN(NAME goto_01 LABELS gfortran llvm)
RUN(NAME goto_02 LABELS gfortran llvm)
RUN(NAME goto_03 LABELS gfortran)

RUN(NAME subroutines_01 LABELS gfortran llvm cpp x86)
RUN(NAME subroutines_02 LABELS gfortran llvm cpp x86)
RUN(NAME subroutines_04 LABELS gfortran llvm)
RUN(NAME subroutines_06 LABELS gfortran)
RUN(NAME subroutines_07 LABELS gfortran)

RUN(NAME functions_01 LABELS gfortran llvm cpp x86)
RUN(NAME functions_02 LABELS gfortran llvm)
RUN(NAME functions_03 LABELS gfortran llvm)
RUN(NAME functions_04 LABELS gfortran llvm)
RUN(NAME functions_05 LABELS gfortran llvm)
RUN(NAME functions_06 LABELS gfortran)
RUN(NAME functions_07 LABELS gfortran llvm)
RUN(NAME functions_08 LABELS gfortran llvm)

RUN(NAME types_01 LABELS gfortran llvm cpp)
RUN(NAME types_02 LABELS gfortran llvm cpp)
RUN(NAME types_03 LABELS gfortran llvm cpp)
RUN(NAME types_04 LABELS gfortran llvm cpp)
RUN(NAME types_05 LABELS gfortran llvm cpp)
RUN(NAME types_06 LABELS gfortran llvm cpp)

# GFortran + LFortran C++
RUN(NAME doconcurrentloop_01 LABELS gfortran cpp)

RUN(NAME arrays_01 LABELS gfortran cpp llvm)
RUN(NAME arrays_01_size LABELS gfortran llvm)
RUN(NAME arrays_02_size LABELS gfortran llvm)
RUN(NAME arrays_01_real LABELS gfortran llvm)
RUN(NAME arrays_01_complex LABELS gfortran llvm)
RUN(NAME arrays_01_logical LABELS gfortran llvm)
RUN(NAME array_bound_1 LABELS gfortran llvm)
RUN(NAME arrays_op_1 LABELS gfortran llvm)
RUN(NAME arrays_op_2 LABELS gfortran llvm)
RUN(NAME arrays_op_3 LABELS gfortran llvm)
RUN(NAME arrays_op_4 LABELS gfortran llvm)
RUN(NAME arrays_op_5 LABELS gfortran llvm)
RUN(NAME arrays_op_6 LABELS gfortran llvm)
RUN(NAME arrays_op_7 LABELS gfortran llvm)
RUN(NAME arrays_03_func LABELS gfortran cpp llvm)
RUN(NAME arrays_04_func LABELS gfortran cpp llvm)
RUN(NAME arrays_05 LABELS gfortran cpp)

# GFortran
RUN(NAME arrays_02 LABELS gfortran)
RUN(NAME arrays_06 LABELS gfortran llvm)
RUN(NAME arrays_07 LABELS gfortran llvm)
RUN(NAME arrays_08_func LABELS gfortran llvm)
RUN(NAME arrays_09 LABELS gfortran)
RUN(NAME arrays_10 LABELS gfortran)
RUN(NAME arrays_11 LABELS gfortran llvm cpp)
RUN(NAME arrays_12 LABELS gfortran) # constant arrays

RUN(NAME arrays_intrin_01 LABELS gfortran) # minval, maxval
RUN(NAME arrays_intrin_02 LABELS gfortran) # all, any

RUN(NAME reserved_01 LABELS gfortran)
RUN(NAME reserved_02 LABELS gfortran llvm)
RUN(NAME reserved_03 LABELS gfortran)

RUN(NAME namelist_01 LABELS gfortran)

RUN(NAME format_01 LABELS gfortran)
RUN(NAME format_02 LABELS gfortran)

RUN(NAME submodule_01 LABELS gfortran)
RUN(NAME submodule_02 LABELS gfortran)

RUN(NAME floor_01 LABELS gfortran llvm) # floor body
RUN(NAME floor_02 LABELS gfortran llvm) # floor symboltable
RUN(NAME floor_03 LABELS gfortran)

RUN(NAME modulo_01 LABELS gfortran llvm)

RUN(NAME int_01 LABELS gfortran llvm) # int body
RUN(NAME int_02 LABELS gfortran) # int symboltable
RUN(NAME int_03 LABELS gfortran llvm) # large int

RUN(NAME intrinsics_01 LABELS gfortran) # sqrt, abs, log
RUN(NAME intrinsics_02 LABELS gfortran llvm) # sin
RUN(NAME intrinsics_03 LABELS gfortran llvm) # cos
RUN(NAME intrinsics_04 LABELS gfortran llvm) # tan
RUN(NAME intrinsics_04s LABELS gfortran llvm) # ctan
RUN(NAME intrinsics_05 LABELS gfortran llvm) # hyperbolics
RUN(NAME intrinsics_06 LABELS gfortran llvm) # inverse trignometric
RUN(NAME intrinsics_07 LABELS gfortran) # kind
RUN(NAME intrinsics_08 LABELS gfortran) # tiny symboltable
RUN(NAME intrinsics_09 LABELS gfortran) # tiny body
RUN(NAME intrinsics_10 LABELS gfortran llvm) # real body
RUN(NAME intrinsics_11 LABELS gfortran llvm) # real symboltable
RUN(NAME intrinsics_12 LABELS gfortran llvm) # kind body
RUN(NAME intrinsics_13 LABELS gfortran) # kind symboltable
RUN(NAME intrinsics_14 LABELS gfortran llvm) # selected_real,int_kind body
RUN(NAME intrinsics_15 LABELS gfortran llvm) # real
RUN(NAME intrinsics_16 LABELS gfortran) # aimag
RUN(NAME intrinsics_17 LABELS gfortran llvm) # exp, log, erf
RUN(NAME intrinsics_18 LABELS gfortran llvm)
RUN(NAME intrinsics_18c LABELS gfortran llvm)
RUN(NAME intrinsics_19 LABELS gfortran llvm)
RUN(NAME intrinsics_19c LABELS gfortran llvm)
RUN(NAME intrinsics_20 LABELS gfortran llvm)
RUN(NAME intrinsics_21 LABELS gfortran llvm)
RUN(NAME intrinsics_22 LABELS gfortran llvm)
RUN(NAME intrinsics_23 LABELS gfortran llvm) # huge
RUN(NAME intrinsics_24 LABELS gfortran llvm) # System_clock
RUN(NAME intrinsics_25 LABELS gfortran llvm) # ishft
RUN(NAME intrinsics_26 LABELS gfortran llvm)
RUN(NAME intrinsics_27 LABELS gfortran)
RUN(NAME intrinsics_28 LABELS gfortran llvm)
RUN(NAME intrinsics_29 LABELS gfortran llvm) # random_number
RUN(NAME intrinsics_30 LABELS gfortran llvm)
RUN(NAME intrinsics_31 LABELS gfortran llvm)
RUN(NAME intrinsics_32 LABELS gfortran)
RUN(NAME intrinsics_33 LABELS gfortran llvm)
RUN(NAME intrinsics_34 LABELS gfortran llvm)
RUN(NAME intrinsics_35 LABELS gfortran)
RUN(NAME intrinsics_36 LABELS gfortran llvm) # adjustl
RUN(NAME intrinsics_37 LABELS gfortran)
RUN(NAME intrinsics_38 LABELS gfortran) # adjustr
RUN(NAME intrinsics_39 LABELS gfortran)
RUN(NAME intrinsics_40 LABELS gfortran)
RUN(NAME intrinsics_41 LABELS gfortran) # command_argument_count
RUN(NAME intrinsics_42 LABELS gfortran) # hypot
RUN(NAME intrinsics_43 LABELS gfortran) # dim
RUN(NAME intrinsics_44 LABELS gfortran) # cshift
RUN(NAME intrinsics_open_close_read_write LABELS gfortran)

RUN(NAME parameter_01 LABELS gfortran)
RUN(NAME parameter_02 LABELS gfortran)
RUN(NAME parameter_03 LABELS gfortran llvm)
RUN(NAME parameter_04 LABELS gfortran llvm) # selected_real,int_kind symboltable
RUN(NAME parameter_05 LABELS gfortran llvm) # Implicit IntegerToReal

RUN(NAME modules_01 LABELS gfortran llvm)
RUN(NAME modules_02 LABELS gfortran llvm)
RUN(NAME modules_03 LABELS gfortran)
RUN(NAME modules_04 LABELS gfortran)
RUN(NAME modules_05 LABELS gfortran)
RUN(NAME modules_06 LABELS gfortran llvm)
RUN(NAME modules_07 LABELS gfortran llvm EXTRAFILES modules_07_module.f90)
RUN(NAME modules_22 LABELS gfortran llvm EXTRAFILES modules_22_module.f90)
RUN(NAME modules_23 LABELS gfortran llvm EXTRAFILES modules_23_module.f90)
RUN(NAME modules_08 LABELS gfortran llvm EXTRAFILES
        modules_08_a.f90 modules_08_b.f90)
RUN(NAME modules_09 LABELS gfortran llvm EXTRAFILES
        modules_09_a.f90 modules_09_b.f90)
RUN(NAME modules_10 LABELS gfortran llvm)
RUN(NAME modules_11 LABELS gfortran llvm)
RUN(NAME modules_12 LABELS gfortran)
RUN(NAME modules_13 LABELS gfortran llvm)
RUN(NAME modules_14 LABELS gfortran llvm EXTRAFILES modules_14_a.f90)
RUN(NAME modules_15 LABELS gfortran llvm EXTRAFILES
        modules_15b.f90 modules_15c.c)
RUN(NAME modules_16 LABELS gfortran llvm EXTRAFILES modules_16b.f90)
RUN(NAME modules_18 LABELS gfortran llvm EXTRAFILES
        modules_18b.f90 modules_15c.c)
RUN(NAME modules_19 LABELS gfortran llvm EXTRAFILES
        modules_19b.f90)
RUN(NAME modules_20 LABELS gfortran llvm EXTRAFILES
        modules_20b.f90)
RUN(NAME modules_21 LABELS gfortran llvm EXTRAFILES
        modules_21b.f90)
<<<<<<< HEAD
RUN(NAME operator_overloading_05_module3 LABELS gfortran llvm EXTRAFILES
        operator_overloading_05_module1.f90 operator_overloading_05_module2.f90)
=======
RUN(NAME associate_06 LABELS gfortran EXTRAFILES
        associate_06_module.f90)
>>>>>>> d54fc2bf

RUN(NAME if_04 LABELS gfortran x86)
RUN(NAME case_01 LABELS gfortran llvm)
RUN(NAME case_02 LABELS gfortran llvm)
RUN(NAME case_03 LABELS gfortran llvm)
RUN(NAME case_04 LABELS gfortran)
RUN(NAME case_05 LABELS gfortran llvm)
RUN(NAME case_06 LABELS gfortran llvm)

RUN(NAME select_type_01 LABELS gfortran)

RUN(NAME program_02 LABELS gfortran)
RUN(NAME program_03 LABELS gfortran llvm)
RUN(NAME program_04 LABELS gfortran)

RUN(NAME where_01 LABELS gfortran)

RUN(NAME forallloop_01 LABELS gfortran)

RUN(NAME subroutines_03 LABELS gfortran)

RUN(NAME parsing_01 LABELS gfortran)
RUN(NAME parsing_02 LABELS gfortran)
RUN(NAME parsing_03 LABELS gfortran llvm)

RUN(NAME interface_01 LABELS gfortran llvm)
RUN(NAME interface_02 LABELS gfortran llvm)
RUN(NAME interface_03 LABELS gfortran)
RUN(NAME interface_04 LABELS gfortran llvm)
RUN(NAME interface_05 LABELS gfortran llvm)
RUN(NAME interface_06 LABELS gfortran)
RUN(NAME interface_07 LABELS gfortran llvm)
RUN(NAME interface_09 LABELS gfortran)
RUN(NAME interface_10 LABELS gfortran llvm)

RUN(NAME generic_name_01 LABELS gfortran llvm)

RUN(NAME operator_overloading_01 LABELS gfortran llvm)
RUN(NAME operator_overloading_02 LABELS gfortran llvm)
RUN(NAME operator_overloading_03 LABELS gfortran llvm)

RUN(NAME types_07 LABELS gfortran)
RUN(NAME types_08 LABELS gfortran)
RUN(NAME types_09 LABELS gfortran)
RUN(NAME types_10 LABELS gfortran)
RUN(NAME types_11 LABELS gfortran)
RUN(NAME types_12 LABELS gfortran llvm)
RUN(NAME types_13 LABELS gfortran)
RUN(NAME types_14 LABELS gfortran llvm)

RUN(NAME complex_01 LABELS gfortran llvm)
RUN(NAME complex_02 LABELS gfortran llvm)
RUN(NAME complex_03 LABELS llvm)
RUN(NAME complex_04 LABELS gfortran llvm)
RUN(NAME complex_05 LABELS gfortran llvm)
RUN(NAME complex_06 LABELS gfortran llvm)
RUN(NAME complex_07 LABELS gfortran) # cmplx
RUN(NAME complex_08 LABELS gfortran) # conjg
RUN(NAME complex_sub_test LABELS gfortran llvm)
RUN(NAME complex_mul_test LABELS gfortran llvm)
RUN(NAME complex_div_test LABELS gfortran llvm)
RUN(NAME complex_pow_test LABELS gfortran llvm)

RUN(NAME logical1 LABELS gfortran llvm)
RUN(NAME logical2 LABELS gfortran llvm)
RUN(NAME logical3 LABELS gfortran llvm)
RUN(NAME logical4 LABELS gfortran llvm)

# `reduce` is not supported by GFortran yet:
# RUN(NAME doconcurrentloop_02 LABELS gfortran)

RUN(NAME derived_types_01 LABELS gfortran llvm)
RUN(NAME derived_types_02 LABELS gfortran)
RUN(NAME derived_types_03 LABELS gfortran)
RUN(NAME derived_types_04 LABELS gfortran)
RUN(NAME derived_types_06 LABELS gfortran llvm)
RUN(NAME derived_types_05 LABELS gfortran)
RUN(NAME derived_types_07 LABELS gfortran)
RUN(NAME derived_types_08 LABELS gfortran)

RUN(NAME line_continuation_01 LABELS gfortran llvm)
RUN(NAME line_continuation_02 LABELS gfortran llvm)
RUN(NAME line_continuation_03 LABELS gfortran llvm)

RUN(NAME program_01 LABELS gfortran)
RUN(NAME init_values LABELS gfortran llvm)
RUN(NAME param_pass_01 LABELS gfortran)

RUN(NAME allocate_01 LABELS gfortran llvm)
RUN(NAME allocate_02 LABELS gfortran llvm)
RUN(NAME allocate_03 LABELS gfortran llvm)
RUN(NAME allocate_04 LABELS gfortran)
RUN(NAME block_01 LABELS gfortran llvm)
RUN(NAME block_02 LABELS gfortran)
RUN(NAME block_03 LABELS gfortran llvm)
RUN(NAME associate_01 LABELS gfortran)
RUN(NAME associate_02 LABELS gfortran llvm)
RUN(NAME associate_03 LABELS gfortran llvm)
RUN(NAME associate_04 LABELS gfortran llvm)
RUN(NAME associate_05 LABELS gfortran)

RUN(NAME real_dp LABELS gfortran llvm)
RUN(NAME bin_op_real_dp LABELS gfortran llvm)
RUN(NAME const_real_dp LABELS gfortran llvm)
RUN(NAME real_dp_param LABELS gfortran llvm)
RUN(NAME int_dp LABELS gfortran llvm)
RUN(NAME int_dp_param LABELS gfortran llvm)
RUN(NAME complex_dp LABELS gfortran llvm)
RUN(NAME bin_op_complex_dp LABELS gfortran llvm)
RUN(NAME complex_dp_param LABELS gfortran llvm)
RUN(NAME const_kind_01 LABELS gfortran llvm)
RUN(NAME const_kind_02 LABELS gfortran llvm)
RUN(NAME const_array_01 LABELS gfortran llvm)
RUN(NAME const_array_02 LABELS gfortran llvm)

RUN(NAME string_01 LABELS gfortran llvm cpp)
RUN(NAME string_02 LABELS gfortran llvm)
RUN(NAME string_03 LABELS gfortran llvm)
RUN(NAME string_04 LABELS gfortran llvm)
RUN(NAME string_05 LABELS gfortran llvm)
RUN(NAME string_06 LABELS gfortran llvm)
RUN(NAME string_07 LABELS gfortran llvm)
RUN(NAME string_08 LABELS gfortran llvm)
RUN(NAME string_09 LABELS gfortran llvm)
RUN(NAME string_10 LABELS gfortran llvm)
RUN(NAME string_11 LABELS gfortran llvm)
RUN(NAME string_12 LABELS gfortran)
RUN(NAME string_13 LABELS gfortran llvm)
RUN(NAME string_14 LABELS gfortran)
RUN(NAME string_15 LABELS gfortran) # lge, lgt lle, llt
RUN(NAME string_16 LABELS gfortran) # achar

RUN(NAME nested_01 LABELS gfortran llvm)
RUN(NAME nested_02 LABELS gfortran llvm)
RUN(NAME nested_03 LABELS gfortran llvm)
RUN(NAME nested_04 LABELS gfortran llvm)
RUN(NAME nested_05 LABELS gfortran llvm)
RUN(NAME nested_06 LABELS gfortran llvm)

RUN(NAME intent_01 LABELS gfortran llvm)

RUN(NAME callback_01 LABELS gfortran llvm)
RUN(NAME callback_02 LABELS gfortran llvm)
RUN(NAME callback_03 LABELS gfortran llvm)
RUN(NAME callback_04 LABELS gfortran llvm)
RUN(NAME callback_05 LABELS gfortran llvm)

RUN(NAME recursion_01 LABELS gfortran llvm)
RUN(NAME recursion_02 LABELS gfortran llvm)
RUN(NAME recursion_03 LABELS gfortran llvm)

RUN(NAME return_01 LABELS gfortran llvm)
RUN(NAME return_02 LABELS gfortran llvm)
RUN(NAME return_03 LABELS gfortran llvm)
RUN(NAME return_04 LABELS gfortran llvm)

RUN(NAME class_01 LABELS gfortran)
RUN(NAME class_02 LABELS gfortran llvm)
RUN(NAME class_03 LABELS gfortran)
RUN(NAME class_04 LABELS gfortran)

RUN(NAME kwargs_01 LABELS gfortran llvm)
RUN(NAME kwargs_02 LABELS gfortran)

RUN(NAME test_iso_c_binding LABELS gfortran llvm)
RUN(NAME test_iso_fortran_env LABELS gfortran llvm)

RUN(NAME abs_01 LABELS gfortran llvm)
RUN(NAME abs_02 LABELS gfortran llvm)
RUN(NAME abs_03 LABELS gfortran llvm)
RUN(NAME sqrt_01 LABELS gfortran llvm)
RUN(NAME sqrt_02 LABELS gfortran llvm)
RUN(NAME sin_01 LABELS gfortran llvm)
RUN(NAME sin_02 LABELS gfortran llvm)
RUN(NAME sin_03 LABELS gfortran llvm)
RUN(NAME sin_04 LABELS gfortran llvm)
RUN(NAME bits_01 LABELS gfortran llvm)
RUN(NAME bits_02 LABELS gfortran llvm)
RUN(NAME bits_03 LABELS gfortran llvm)
RUN(NAME bits_04 LABELS gfortran llvm)
RUN(NAME bits_05 LABELS gfortran llvm)
RUN(NAME cpu_time_01 LABELS gfortran llvm)
RUN(NAME boz_01 LABELS gfortran llvm)

RUN(NAME flip_sign LABELS gfortran llvm)
RUN(NAME div_to_mul LABELS gfortran llvm)
RUN(NAME fma LABELS gfortran llvm)
RUN(NAME loop_unroll_small LABELS gfortran llvm)
RUN(NAME loop_unroll_large LABELS gfortran llvm)
RUN(NAME sign_from_value LABELS gfortran llvm)

RUN(NAME rewind_inquire_flush LABELS gfortran)<|MERGE_RESOLUTION|>--- conflicted
+++ resolved
@@ -284,13 +284,10 @@
         modules_20b.f90)
 RUN(NAME modules_21 LABELS gfortran llvm EXTRAFILES
         modules_21b.f90)
-<<<<<<< HEAD
 RUN(NAME operator_overloading_05_module3 LABELS gfortran llvm EXTRAFILES
         operator_overloading_05_module1.f90 operator_overloading_05_module2.f90)
-=======
 RUN(NAME associate_06 LABELS gfortran EXTRAFILES
         associate_06_module.f90)
->>>>>>> d54fc2bf
 
 RUN(NAME if_04 LABELS gfortran x86)
 RUN(NAME case_01 LABELS gfortran llvm)
