cmake_minimum_required(VERSION 3.5 FATAL_ERROR)

project(lfort C Fortran)

if (NOT CMAKE_BUILD_TYPE)
    set(CMAKE_BUILD_TYPE Debug
        CACHE STRING "Build type (Debug, Release)" FORCE)
endif ()
if (NOT (CMAKE_BUILD_TYPE STREQUAL "Debug" OR
        CMAKE_BUILD_TYPE STREQUAL "Release"))
    message("${CMAKE_BUILD_TYPE}")
    message(FATAL_ERROR "CMAKE_BUILD_TYPE must be one of: Debug, Release (current value: '${CMAKE_BUILD_TYPE}')")
endif ()

set(LFORTRAN_BACKEND no CACHE STRING "Only compile the LFortran subset for the given backend")

enable_testing()

message("\n")
message("Configuration results")
message("---------------------")
message("Fortran compiler: ${CMAKE_Fortran_COMPILER}")
message("C compiler      : ${CMAKE_C_COMPILER}")
message("Build type: ${CMAKE_BUILD_TYPE}")
if (CMAKE_BUILD_TYPE STREQUAL "Debug")
    message("Fortran compiler flags: ${CMAKE_Fortran_FLAGS_DEBUG}")
    message("C compiler flags      : ${CMAKE_C_FLAGS_DEBUG}")
else ()
    message("Fortran compiler flags: ${CMAKE_Fortran_FLAGS_RELEASE}")
    message("C compiler flags      : ${CMAKE_C_FLAGS_RELEASE}")
endif ()
message("Installation prefix: ${CMAKE_INSTALL_PREFIX}")
message("LFORTRAN_BACKEND: ${LFORTRAN_BACKEND}")



macro(RUN)
    set(options FAIL)
    set(oneValueArgs NAME)
    set(multiValueArgs LABELS EXTRAFILES)
    cmake_parse_arguments(RUN "${options}" "${oneValueArgs}"
                          "${multiValueArgs}" ${ARGN} )
    set(name ${RUN_NAME})
    if (NOT name)
        message(FATAL_ERROR "Must specify the NAME argument")
    endif()
    if (LFORTRAN_BACKEND)
        if (${LFORTRAN_BACKEND} IN_LIST RUN_LABELS)
            # Test is supported by the given LFortran backend
            set(ADD_TEST ON)
        else()
            # Test is not supported by the given LFortran backend
            set(ADD_TEST OFF)
        endif()
    else()
        # GFortran
        if ("gfortran" IN_LIST RUN_LABELS)
            set(ADD_TEST ON)
        else()
            set(ADD_TEST OFF)
        endif()
    endif()

    if (ADD_TEST)
        add_executable(${name} ${name}.f90 ${RUN_EXTRAFILES})
        if ((LFORTRAN_BACKEND STREQUAL "cpp") OR (LFORTRAN_BACKEND STREQUAL "x86"))
            target_compile_options(${name} PUBLIC --backend=${LFORTRAN_BACKEND})
            target_link_options(${name} PUBLIC --backend=${LFORTRAN_BACKEND})
        endif()
        add_test(${name} ${CURRENT_BINARY_DIR}/${name})

        if (RUN_LABELS)
            set_tests_properties(${name} PROPERTIES LABELS "${RUN_LABELS}")
        endif()

        if (${RUN_FAIL})
            set_tests_properties(${name} PROPERTIES WILL_FAIL TRUE)
        endif()
    endif()
endmacro(RUN)


# GFortran + LFortran LLVM + LFortran C++

RUN(NAME program_cmake_01 LABELS gfortran llvm cpp x86)
RUN(NAME program_cmake_02 LABELS gfortran llvm cpp x86)

RUN(NAME abort_01 FAIL LABELS gfortran llvm cpp x86)

RUN(NAME print_01 LABELS gfortran llvm cpp)

RUN(NAME cond_01 LABELS gfortran llvm cpp x86)

RUN(NAME expr_01 FAIL LABELS gfortran llvm cpp x86)
RUN(NAME expr_02 LABELS gfortran llvm cpp x86)
RUN(NAME expr_03 LABELS gfortran llvm cpp x86)
RUN(NAME expr_04 LABELS gfortran llvm cpp)
RUN(NAME expr_05 LABELS gfortran llvm cpp)
RUN(NAME expr_06 LABELS gfortran llvm)
RUN(NAME expr_07 LABELS gfortran llvm)

RUN(NAME variables_01 LABELS gfortran llvm cpp x86)
RUN(NAME variables_02 LABELS gfortran llvm cpp x86)
RUN(NAME variables_03 LABELS gfortran llvm cpp)

RUN(NAME if_01 LABELS gfortran llvm cpp x86)
RUN(NAME if_02 FAIL LABELS gfortran llvm cpp x86)
RUN(NAME if_03 FAIL LABELS gfortran llvm cpp x86)

RUN(NAME while_01 LABELS gfortran llvm cpp x86)
RUN(NAME while_02 LABELS gfortran llvm cpp)

RUN(NAME doloop_01 LABELS gfortran llvm cpp x86)
RUN(NAME doloop_02 LABELS gfortran llvm cpp x86)
RUN(NAME doloop_03 LABELS gfortran llvm cpp)
RUN(NAME doloop_04 LABELS gfortran)
RUN(NAME doloop_05 LABELS gfortran llvm cpp)

RUN(NAME goto_01 LABELS gfortran llvm)
RUN(NAME goto_02 LABELS gfortran llvm)
RUN(NAME goto_03 LABELS gfortran)

RUN(NAME subroutines_01 LABELS gfortran llvm cpp x86)
RUN(NAME subroutines_02 LABELS gfortran llvm cpp x86)
RUN(NAME subroutines_04 LABELS gfortran llvm)

RUN(NAME functions_01 LABELS gfortran llvm cpp x86)
RUN(NAME functions_02 LABELS gfortran llvm)
RUN(NAME functions_03 LABELS gfortran llvm)

RUN(NAME types_01 LABELS gfortran llvm cpp)
RUN(NAME types_02 LABELS gfortran llvm cpp)
RUN(NAME types_03 LABELS gfortran llvm cpp)
RUN(NAME types_04 LABELS gfortran llvm cpp)
RUN(NAME types_05 LABELS gfortran llvm cpp)
RUN(NAME types_06 LABELS gfortran llvm cpp)

# GFortran + LFortran C++
RUN(NAME doconcurrentloop_01 LABELS gfortran cpp)

RUN(NAME arrays_01 LABELS gfortran cpp llvm)
RUN(NAME arrays_01_size LABELS gfortran llvm)
RUN(NAME arrays_01_real LABELS gfortran llvm)
RUN(NAME arrays_01_complex LABELS gfortran llvm)
RUN(NAME arrays_01_logical LABELS gfortran llvm)
RUN(NAME array_bound_1 LABELS gfortran llvm)
RUN(NAME arrays_op_1 LABELS gfortran llvm)
RUN(NAME arrays_op_2 LABELS gfortran llvm)
RUN(NAME arrays_op_3 LABELS gfortran llvm)
RUN(NAME arrays_op_4 LABELS gfortran llvm)
RUN(NAME arrays_op_5 LABELS gfortran llvm)
RUN(NAME arrays_op_6 LABELS gfortran llvm)
RUN(NAME arrays_op_7 LABELS gfortran llvm)
RUN(NAME arrays_03_func LABELS gfortran cpp llvm)
RUN(NAME arrays_04_func LABELS gfortran cpp llvm)
RUN(NAME arrays_05 LABELS gfortran cpp)

# GFortran
RUN(NAME arrays_02 LABELS gfortran)
RUN(NAME arrays_06 LABELS gfortran llvm)
RUN(NAME arrays_07 LABELS gfortran llvm)
RUN(NAME arrays_08_func LABELS gfortran llvm)
RUN(NAME arrays_09 LABELS gfortran)
RUN(NAME arrays_10 LABELS gfortran)
RUN(NAME arrays_11 LABELS gfortran llvm cpp)

RUN(NAME reserved_01 LABELS gfortran)
RUN(NAME reserved_02 LABELS gfortran llvm)
RUN(NAME reserved_03 LABELS gfortran)

RUN(NAME namelist_01 LABELS gfortran)

RUN(NAME format_01 LABELS gfortran)
RUN(NAME format_02 LABELS gfortran)

RUN(NAME submodule_01 LABELS gfortran)

RUN(NAME floor_01 LABELS gfortran llvm) # floor body
RUN(NAME floor_02 LABELS gfortran llvm) # floor symboltable
RUN(NAME floor_03 LABELS gfortran)

RUN(NAME modulo_01 LABELS gfortran llvm)

RUN(NAME int_01 LABELS gfortran llvm) # int body
RUN(NAME int_02 LABELS gfortran) # int symboltable

RUN(NAME intrinsics_01 LABELS gfortran) # sqrt, abs, log
RUN(NAME intrinsics_02 LABELS gfortran llvm) # sin
RUN(NAME intrinsics_03 LABELS gfortran llvm) # cos
RUN(NAME intrinsics_04 LABELS gfortran llvm) # tan
RUN(NAME intrinsics_04s LABELS gfortran llvm) # ctan
RUN(NAME intrinsics_05 LABELS gfortran llvm) # hyperbolics
RUN(NAME intrinsics_06 LABELS gfortran llvm) # inverse trignometric
RUN(NAME intrinsics_07 LABELS gfortran) # kind
RUN(NAME intrinsics_08 LABELS gfortran) # tiny symboltable
RUN(NAME intrinsics_09 LABELS gfortran) # tiny body
RUN(NAME intrinsics_10 LABELS gfortran llvm) # real body
RUN(NAME intrinsics_11 LABELS gfortran llvm) # real symboltable
RUN(NAME intrinsics_12 LABELS gfortran llvm) # kind body
RUN(NAME intrinsics_13 LABELS gfortran) # kind symboltable
RUN(NAME intrinsics_14 LABELS gfortran llvm) # selected_real,int_kind body
RUN(NAME intrinsics_15 LABELS gfortran llvm) # real
RUN(NAME intrinsics_16 LABELS gfortran) # aimag
RUN(NAME intrinsics_17 LABELS gfortran llvm) # exp, log, erf
RUN(NAME intrinsics_18 LABELS gfortran llvm)
RUN(NAME intrinsics_18c LABELS gfortran llvm)
RUN(NAME intrinsics_19 LABELS gfortran llvm)
RUN(NAME intrinsics_19c LABELS gfortran llvm)
RUN(NAME intrinsics_20 LABELS gfortran llvm)
RUN(NAME intrinsics_21 LABELS gfortran llvm)
RUN(NAME intrinsics_22 LABELS gfortran llvm)
RUN(NAME intrinsics_open_close_read_write LABELS gfortran)

RUN(NAME parameter_01 LABELS gfortran)
RUN(NAME parameter_02 LABELS gfortran)
RUN(NAME parameter_03 LABELS gfortran llvm)
RUN(NAME parameter_04 LABELS gfortran llvm) # selected_real,int_kind symboltable
RUN(NAME parameter_05 LABELS gfortran llvm) # Implicit IntegerToReal

RUN(NAME modules_01 LABELS gfortran llvm)
RUN(NAME modules_02 LABELS gfortran llvm)
RUN(NAME modules_03 LABELS gfortran)
RUN(NAME modules_04 LABELS gfortran)
RUN(NAME modules_05 LABELS gfortran)
RUN(NAME modules_06 LABELS gfortran llvm)
RUN(NAME modules_07 LABELS gfortran llvm EXTRAFILES modules_07_module.f90)
RUN(NAME modules_08 LABELS gfortran llvm EXTRAFILES
        modules_08_a.f90 modules_08_b.f90)
RUN(NAME modules_09 LABELS gfortran llvm EXTRAFILES
        modules_09_a.f90 modules_09_b.f90)
RUN(NAME modules_10 LABELS gfortran llvm)
RUN(NAME modules_11 LABELS gfortran llvm)
RUN(NAME modules_12 LABELS gfortran)
RUN(NAME modules_13 LABELS gfortran llvm)
RUN(NAME modules_14 LABELS gfortran llvm EXTRAFILES modules_14_a.f90)
RUN(NAME modules_15 LABELS gfortran llvm EXTRAFILES
        modules_15b.f90 modules_15c.c)
RUN(NAME modules_16 LABELS gfortran llvm EXTRAFILES modules_16b.f90)
RUN(NAME modules_18 LABELS gfortran llvm EXTRAFILES
        modules_18b.f90 modules_15c.c)
RUN(NAME modules_19 LABELS gfortran llvm EXTRAFILES
        modules_19b.f90)
RUN(NAME modules_20 LABELS gfortran llvm EXTRAFILES
        modules_20b.f90)
RUN(NAME modules_21 LABELS gfortran llvm EXTRAFILES
        modules_21b.f90)

RUN(NAME if_04 LABELS gfortran x86)
RUN(NAME case_01 LABELS gfortran llvm)
RUN(NAME case_02 LABELS gfortran llvm)
RUN(NAME case_03 LABELS gfortran llvm)
RUN(NAME case_04 LABELS gfortran)

RUN(NAME select_type_01 LABELS gfortran)

RUN(NAME program_02 LABELS gfortran)
RUN(NAME program_03 LABELS gfortran llvm)
RUN(NAME program_04 LABELS gfortran)

RUN(NAME where_01 LABELS gfortran)

RUN(NAME forallloop_01 LABELS gfortran)

RUN(NAME subroutines_03 LABELS gfortran)

RUN(NAME parsing_01 LABELS gfortran)
RUN(NAME parsing_02 LABELS gfortran)
RUN(NAME parsing_03 LABELS gfortran llvm)

RUN(NAME interface_01 LABELS gfortran llvm)
RUN(NAME interface_02 LABELS gfortran llvm)
RUN(NAME interface_03 LABELS gfortran)
RUN(NAME interface_04 LABELS gfortran llvm)
RUN(NAME interface_05 LABELS gfortran llvm)
RUN(NAME interface_06 LABELS gfortran)
RUN(NAME interface_07 LABELS gfortran llvm)

RUN(NAME operator_overloading_01 LABELS gfortran llvm)
<<<<<<< HEAD
RUN(NAME operator_overloading_03 LABELS gfortran llvm)
=======
RUN(NAME operator_overloading_02 LABELS gfortran llvm)
>>>>>>> d340a78b

RUN(NAME types_07 LABELS gfortran)
RUN(NAME types_08 LABELS gfortran)
RUN(NAME types_09 LABELS gfortran)
RUN(NAME types_10 LABELS gfortran)
RUN(NAME types_11 LABELS gfortran)
RUN(NAME types_12 LABELS gfortran llvm)
RUN(NAME types_13 LABELS gfortran)
RUN(NAME types_14 LABELS gfortran llvm)

RUN(NAME complex_01 LABELS gfortran llvm)
RUN(NAME complex_02 LABELS gfortran llvm)
RUN(NAME complex_03 LABELS llvm)
RUN(NAME complex_04 LABELS gfortran llvm)
RUN(NAME complex_05 LABELS gfortran llvm)
RUN(NAME complex_06 LABELS gfortran llvm)
RUN(NAME complex_sub_test LABELS gfortran llvm)
RUN(NAME complex_mul_test LABELS gfortran llvm)
RUN(NAME complex_div_test LABELS gfortran llvm)
RUN(NAME complex_pow_test LABELS gfortran llvm)

RUN(NAME logical1 LABELS gfortran llvm)
RUN(NAME logical2 LABELS gfortran llvm)
RUN(NAME logical3 LABELS gfortran llvm)
RUN(NAME logical4 LABELS gfortran llvm)

# `reduce` is not supported by GFortran yet:
# RUN(NAME doconcurrentloop_02 LABELS gfortran)

RUN(NAME derived_types_01 LABELS gfortran llvm)
RUN(NAME derived_types_02 LABELS gfortran)
RUN(NAME derived_types_03 LABELS gfortran)

RUN(NAME line_continuation_01 LABELS gfortran llvm)
RUN(NAME line_continuation_02 LABELS gfortran llvm)
RUN(NAME line_continuation_03 LABELS gfortran llvm)

RUN(NAME program_01 LABELS gfortran)
RUN(NAME init_values LABELS gfortran llvm)
RUN(NAME param_pass_01 LABELS gfortran)

RUN(NAME allocate_01 LABELS gfortran llvm)
RUN(NAME allocate_02 LABELS gfortran llvm)
RUN(NAME allocate_03 LABELS gfortran llvm)
RUN(NAME block_01 LABELS gfortran)
RUN(NAME block_02 LABELS gfortran)
RUN(NAME associate_01 LABELS gfortran)
RUN(NAME associate_02 LABELS gfortran llvm)
RUN(NAME associate_03 LABELS gfortran llvm)
RUN(NAME associate_04 LABELS gfortran llvm)
RUN(NAME associate_05 LABELS gfortran llvm)

RUN(NAME real_dp LABELS gfortran llvm)
RUN(NAME bin_op_real_dp LABELS gfortran llvm)
RUN(NAME const_real_dp LABELS gfortran llvm)
RUN(NAME real_dp_param LABELS gfortran llvm)
RUN(NAME int_dp LABELS gfortran llvm)
RUN(NAME int_dp_param LABELS gfortran llvm)
RUN(NAME complex_dp LABELS gfortran llvm)
RUN(NAME bin_op_complex_dp LABELS gfortran llvm)
RUN(NAME complex_dp_param LABELS gfortran llvm)
RUN(NAME const_kind_01 LABELS gfortran llvm)
RUN(NAME const_kind_02 LABELS gfortran llvm)

RUN(NAME string_01 LABELS gfortran llvm cpp)
RUN(NAME string_02 LABELS gfortran llvm)
RUN(NAME string_03 LABELS gfortran llvm)
RUN(NAME string_04 LABELS gfortran llvm)
RUN(NAME string_05 LABELS gfortran llvm)
RUN(NAME string_06 LABELS gfortran llvm)
RUN(NAME string_07 LABELS gfortran llvm)
RUN(NAME string_08 LABELS gfortran llvm)
RUN(NAME string_09 LABELS gfortran llvm)

RUN(NAME nested_01 LABELS gfortran llvm)
RUN(NAME nested_02 LABELS gfortran llvm)
RUN(NAME nested_03 LABELS gfortran llvm)
RUN(NAME nested_04 LABELS gfortran llvm)
RUN(NAME nested_05 LABELS gfortran llvm)
RUN(NAME nested_06 LABELS gfortran llvm)

RUN(NAME intent_01 LABELS gfortran llvm)

RUN(NAME callback_01 LABELS gfortran llvm)
RUN(NAME callback_02 LABELS gfortran llvm)
RUN(NAME callback_03 LABELS gfortran llvm)
RUN(NAME callback_04 LABELS gfortran llvm)
RUN(NAME callback_05 LABELS gfortran llvm)

RUN(NAME recursion_01 LABELS gfortran llvm)
RUN(NAME recursion_02 LABELS gfortran llvm)
RUN(NAME recursion_03 LABELS gfortran llvm)

RUN(NAME return_01 LABELS gfortran llvm)
RUN(NAME return_02 LABELS gfortran llvm)
RUN(NAME return_03 LABELS gfortran llvm)
RUN(NAME return_04 LABELS gfortran llvm)

RUN(NAME class_01 LABELS gfortran)
RUN(NAME class_02 LABELS gfortran llvm)
RUN(NAME class_03 LABELS gfortran)
RUN(NAME class_04 LABELS gfortran)

RUN(NAME test_iso_c_binding LABELS gfortran llvm)
RUN(NAME test_iso_fortran_env LABELS gfortran llvm)

RUN(NAME abs_01 LABELS gfortran llvm)
RUN(NAME abs_02 LABELS gfortran llvm)
RUN(NAME abs_03 LABELS gfortran llvm)
RUN(NAME sqrt_01 LABELS gfortran llvm)
RUN(NAME sqrt_02 LABELS gfortran llvm)
RUN(NAME sin_01 LABELS gfortran llvm)
RUN(NAME sin_02 LABELS gfortran llvm)
RUN(NAME sin_03 LABELS gfortran llvm)
RUN(NAME sin_04 LABELS gfortran llvm)<|MERGE_RESOLUTION|>--- conflicted
+++ resolved
@@ -276,11 +276,8 @@
 RUN(NAME interface_07 LABELS gfortran llvm)
 
 RUN(NAME operator_overloading_01 LABELS gfortran llvm)
-<<<<<<< HEAD
+RUN(NAME operator_overloading_02 LABELS gfortran llvm)
 RUN(NAME operator_overloading_03 LABELS gfortran llvm)
-=======
-RUN(NAME operator_overloading_02 LABELS gfortran llvm)
->>>>>>> d340a78b
 
 RUN(NAME types_07 LABELS gfortran)
 RUN(NAME types_08 LABELS gfortran)
