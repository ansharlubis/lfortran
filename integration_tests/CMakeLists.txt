--- conflicted
+++ resolved
@@ -324,16 +324,11 @@
 RUN(NAME return_02 LABELS gfortran llvm)
 RUN(NAME return_03 LABELS gfortran llvm)
 
-<<<<<<< HEAD
 RUN(NAME class_01 LABELS gfortran llvm)
 RUN(NAME class_02 LABELS gfortran llvm)
 RUN(NAME class_03 LABELS gfortran llvm)
-=======
-RUN(NAME class_01 LABELS gfortran)
-RUN(NAME class_02 LABELS gfortran llvm)
 
 RUN(NAME test_iso_c_binding LABELS gfortran llvm)
 RUN(NAME test_iso_fortran_env LABELS gfortran llvm)
 
-RUN(NAME abs_01 LABELS gfortran)
->>>>>>> a0ca69b1
+RUN(NAME abs_01 LABELS gfortran)