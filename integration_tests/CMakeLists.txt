--- conflicted
+++ resolved
@@ -399,16 +399,13 @@
         modules_25_module.f90 modules_25_module1.f90)
 RUN(NAME modules_27 LABELS gfortran EXTRAFILES
         modules_27_module1.f90 modules_27_module2.f90)
-<<<<<<< HEAD
 RUN(NAME modules_28 LABELS gfortran EXTRAFILES
         modules_28_module1.f90 modules_28_module2.f90)
 RUN(NAME modules_29 LABELS gfortran EXTRAFILES
         modules_29_module1.f90 modules_29_module2.f90 modules_29_module3.f90)
-=======
 RUN(NAME modules_30 LABELS gfortran EXTRAFILES
         modules_30_module1.f90 modules_30_module2.f90
-        modules_30_module4.f90 modules_30_module5.f90)
->>>>>>> 0d5b7664
+        modules_30_module3.f90 modules_30_module4.f90)
 RUN(NAME operator_overloading_05_module3 LABELS gfortran llvm EXTRAFILES
         operator_overloading_05_module1.f90 operator_overloading_05_module2.f90)
 RUN(NAME associate_06 LABELS gfortran EXTRAFILES
