{
    "basename": "asr-operator_overloading_02-6076a0f",
    "cmd": "lfortran --show-asr --no-color {infile} -o {outfile}",
    "infile": "tests/../integration_tests/operator_overloading_02.f90",
    "infile_hash": "e1f3d47c37fd44d8d0237b32a0e66d10d90f45292373bd408590f10e",
    "outfile": null,
    "outfile_hash": null,
    "stdout": "asr-operator_overloading_02-6076a0f.stdout",
<<<<<<< HEAD
    "stdout_hash": "85c57c3fbe54642ba766ef199ede4f0eadb2c1433cfb6834de86832f",
=======
    "stdout_hash": "e9ad838a06d038e72abac84d20cd7689c279d2fab8acb4b6a148dd0c",
>>>>>>> fe032e7e
    "stderr": null,
    "stderr_hash": null,
    "returncode": 0
}<|MERGE_RESOLUTION|>--- conflicted
+++ resolved
@@ -6,11 +6,7 @@
     "outfile": null,
     "outfile_hash": null,
     "stdout": "asr-operator_overloading_02-6076a0f.stdout",
-<<<<<<< HEAD
-    "stdout_hash": "85c57c3fbe54642ba766ef199ede4f0eadb2c1433cfb6834de86832f",
-=======
-    "stdout_hash": "e9ad838a06d038e72abac84d20cd7689c279d2fab8acb4b6a148dd0c",
->>>>>>> fe032e7e
+    "stdout_hash": "1ecc0edc6768f2f15d39637327af25f6062ffd8836432d4e5b62c378",
     "stderr": null,
     "stderr_hash": null,
     "returncode": 0
