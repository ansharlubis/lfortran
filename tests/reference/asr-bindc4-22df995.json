{
    "basename": "asr-bindc4-22df995",
    "cmd": "lfortran --show-asr --no-color {infile} -o {outfile}",
    "infile": "tests/../integration_tests/bindc4.f90",
    "infile_hash": "85d8751f08edcaafd7ae57c7012d6c165c99bbfb5674c37fdfdb3ab0",
    "outfile": null,
    "outfile_hash": null,
    "stdout": "asr-bindc4-22df995.stdout",
<<<<<<< HEAD
    "stdout_hash": "5909ec3a107c453e226c21f712b9a9a8cb3a7b7143efb430bdb6b381",
=======
    "stdout_hash": "ba84776a6c2d9e706c96780af8669e027fb72b36de8edd2eee7bfd61",
>>>>>>> 4492a402
    "stderr": null,
    "stderr_hash": null,
    "returncode": 0
}<|MERGE_RESOLUTION|>--- conflicted
+++ resolved
@@ -6,11 +6,7 @@
     "outfile": null,
     "outfile_hash": null,
     "stdout": "asr-bindc4-22df995.stdout",
-<<<<<<< HEAD
-    "stdout_hash": "5909ec3a107c453e226c21f712b9a9a8cb3a7b7143efb430bdb6b381",
-=======
-    "stdout_hash": "ba84776a6c2d9e706c96780af8669e027fb72b36de8edd2eee7bfd61",
->>>>>>> 4492a402
+    "stdout_hash": "95cf3cb32fcefad60c11837458a383b595259b95939a3ee400d9ad32",
     "stderr": null,
     "stderr_hash": null,
     "returncode": 0
