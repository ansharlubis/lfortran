--- conflicted
+++ resolved
@@ -6,11 +6,7 @@
     "outfile": null,
     "outfile_hash": null,
     "stdout": "ast-template_01-5309b9a.stdout",
-<<<<<<< HEAD
-    "stdout_hash": "ea8a0fa7908bbe96a208bd334f85633d42106516b153c275cd95b6c1",
-=======
-    "stdout_hash": "c000b096fde84fc2bebe9d64c2219771b230bb26b4f3de85e5ac6642",
->>>>>>> 144c5123
+    "stdout_hash": "e004f007f51aaf90096c6bb22b5fec6f74c884e2f74d2ddf472c1f33",
     "stderr": null,
     "stderr_hash": null,
     "returncode": 0
