--- conflicted
+++ resolved
@@ -2636,14 +2636,13 @@
 asr = true
 
 [[test]]
-<<<<<<< HEAD
 filename = "statement1.f90"
 asr = true
-=======
+
+[[test]]
 filename = "data2.f90"
 asr = true
 
 [[test]]
 filename = "redeclaration1.f90"
->>>>>>> 70cd2d90
 asr_implicit_typing = true