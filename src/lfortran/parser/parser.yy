--- conflicted
+++ resolved
@@ -4,13 +4,8 @@
 %param {LFortran::Parser &p}
 %locations
 %glr-parser
-<<<<<<< HEAD
-%expect    501 // shift/reduce conflicts
+%expect    503 // shift/reduce conflicts
 %expect-rr 84  // reduce/reduce conflicts
-=======
-%expect    488 // shift/reduce conflicts
-%expect-rr 81  // reduce/reduce conflicts
->>>>>>> 757773eb
 
 // Uncomment this to get verbose error messages
 //%define parse.error verbose
