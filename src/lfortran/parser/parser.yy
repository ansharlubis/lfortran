--- conflicted
+++ resolved
@@ -4,13 +4,8 @@
 %param {LFortran::Parser &p}
 %locations
 %glr-parser
-<<<<<<< HEAD
-%expect    780 // shift/reduce conflicts
-%expect-rr 102 // reduce/reduce conflicts
-=======
-%expect    643 // shift/reduce conflicts
+%expect    802 // shift/reduce conflicts
 %expect-rr 136 // reduce/reduce conflicts
->>>>>>> 171da92f
 
 // Uncomment this to get verbose error messages
 //%define parse.error verbose
