--- conflicted
+++ resolved
@@ -4,13 +4,8 @@
 %param {LFortran::Parser &p}
 %locations
 %glr-parser
-<<<<<<< HEAD
 %expect    621 // shift/reduce conflicts
-%expect-rr 101 // reduce/reduce conflicts
-=======
-%expect    620 // shift/reduce conflicts
 %expect-rr 102 // reduce/reduce conflicts
->>>>>>> 8561793f
 
 // Uncomment this to get verbose error messages
 //%define parse.error verbose
@@ -1553,9 +1548,9 @@
     ;
 
 if_statement_single
-    : KW_IF "(" expr ")" single_line_statement { 
+    : KW_IF "(" expr ")" single_line_statement {
             $$ = IFSINGLE($3, $5, @$); }
-    | KW_IF "(" expr ")" TK_INTEGER "," TK_INTEGER "," TK_INTEGER { 
+    | KW_IF "(" expr ")" TK_INTEGER "," TK_INTEGER "," TK_INTEGER {
             $$ = IFARITHMETIC($3, INTEGER3($5), INTEGER3($7), INTEGER3($9), @$); }
     ;
 
