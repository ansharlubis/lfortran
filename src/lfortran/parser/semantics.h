--- conflicted
+++ resolved
@@ -1576,14 +1576,9 @@
         name2char(name), REDUCE_ARGS(p.m_a, namelist), namelist.size())
 #define FINAL_NAME(name, l) make_FinalName_t(p.m_a, l, name2char(name))
 
-<<<<<<< HEAD
-=======
-#define PASS(name, l) make_AttrPass_t(p.m_a, l, name2char(name))
-
 #define CRITICAL(stmts, l) make_Critical_t(p.m_a, l, 0, nullptr, \
         nullptr, 0, STMTS(stmts), stmts.size())
 #define CRITICAL1(x, stmts, l) make_Critical_t(p.m_a, l, 0, nullptr, \
         VEC_CAST(x, event_attribute), x.size(), STMTS(stmts), stmts.size())
 
->>>>>>> 6d0866d1
 #endif