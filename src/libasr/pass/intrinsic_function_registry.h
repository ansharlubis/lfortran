--- conflicted
+++ resolved
@@ -181,13 +181,9 @@
             {&Trailz::instantiate_Trailz, &Trailz::verify_args}},
         {static_cast<int64_t>(IntrinsicElementalFunctions::Shiftr),
             {&Shiftr::instantiate_Shiftr, &Shiftr::verify_args}},
-<<<<<<< HEAD
-        {static_cast<int64_t>(IntrinsicScalarFunctions::Rshift),
+        {static_cast<int64_t>(IntrinsicElementalFunctions::Rshift),
             {&Rshift::instantiate_Rshift, &Rshift::verify_args}},
-        {static_cast<int64_t>(IntrinsicScalarFunctions::Shiftl),
-=======
         {static_cast<int64_t>(IntrinsicElementalFunctions::Shiftl),
->>>>>>> 69ded53c
             {&Shiftl::instantiate_Shiftl, &Shiftl::verify_args}},
         {static_cast<int64_t>(IntrinsicElementalFunctions::Ishft),
             {&Ishft::instantiate_Ishft, &Ishft::verify_args}},
@@ -376,13 +372,9 @@
             "trailz"},
         {static_cast<int64_t>(IntrinsicElementalFunctions::Shiftr),
             "shiftr"},
-<<<<<<< HEAD
-        {static_cast<int64_t>(IntrinsicScalarFunctions::Rshift),
+        {static_cast<int64_t>(IntrinsicElementalFunctions::Rshift),
             "rshift"},
-        {static_cast<int64_t>(IntrinsicScalarFunctions::Shiftl),
-=======
         {static_cast<int64_t>(IntrinsicElementalFunctions::Shiftl),
->>>>>>> 69ded53c
             "shiftl"},
         {static_cast<int64_t>(IntrinsicElementalFunctions::Ishft),
             "ishft"},
